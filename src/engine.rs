use crate::graphics_api::{GraphicsApi, WgpuGraphicsApi};
use crate::renderer::Renderer;
use crate::scene::Scene;
use crate::Args;
use winit::{dpi::PhysicalSize, event::WindowEvent, window::Window};

/// Error types for engine operations
#[derive(Debug)]
pub enum EngineError {
    InitializationError(String),
    RenderingError(String),
    #[allow(dead_code)]
    Other(String),
}

impl std::fmt::Display for EngineError {
    fn fmt(&self, f: &mut std::fmt::Formatter<'_>) -> std::fmt::Result {
        match self {
            EngineError::InitializationError(msg) => write!(f, "Initialization error: {msg}"),
            EngineError::RenderingError(msg) => write!(f, "Rendering error: {msg}"),
            EngineError::Other(msg) => write!(f, "Engine error: {msg}"),
        }
    }
}

impl std::error::Error for EngineError {}

/// Engine trait for rendering abstraction
pub trait Engine: Send + 'static {
    /// Create a new engine instance
    fn new(
        window_handle: Option<&Window>,
<<<<<<< HEAD
        args: &Args,
=======
        gltf_path: &str,
        width: u32,
        height: u32,
>>>>>>> 097ae6ca
    ) -> impl std::future::Future<Output = Result<Self, EngineError>>
    where
        Self: Sized;

    /// Handle window resize
    fn resize(&mut self, new_size: PhysicalSize<u32>);

    /// Update game logic/scene state
    fn update(&mut self);

    /// Render a frame
    fn render(&mut self) -> Result<(), EngineError>;

    /// Handle window input events
    fn handle_input(&mut self, event: &WindowEvent);

    /// Get rendered frame data for headless mode
    fn get_rendered_frame_data(&self) -> Option<Vec<u8>>;
}

/// Simple placeholder engine implementation for testing
pub struct PlaceholderEngine {
    frame_count: u32,
    is_headless: bool,
    width: u32,
    height: u32,
}

impl Engine for PlaceholderEngine {
<<<<<<< HEAD
    async fn new(window_handle: Option<&Window>, args: &Args) -> Result<Self, EngineError> {
=======
    async fn new(
        _window_handle: Option<&Window>,
        _gltf_path: &str,
        _width: u32,
        _height: u32,
    ) -> Result<Self, EngineError> {
>>>>>>> 097ae6ca
        log::info!(
            "Creating placeholder engine (headless: {})",
            _window_handle.is_none()
        );
        Ok(PlaceholderEngine {
            frame_count: 0,
<<<<<<< HEAD
            is_headless: window_handle.is_none(),
            width: args.width,
            height: args.height,
=======
            is_headless: _window_handle.is_none(),
>>>>>>> 097ae6ca
        })
    }

    fn resize(&mut self, new_size: PhysicalSize<u32>) {
        if !self.is_headless {
            log::debug!("Engine resize to {}x{}", new_size.width, new_size.height);
        }
    }

    fn update(&mut self) {
        // Simple update logic
        self.frame_count += 1;
    }

    fn render(&mut self) -> Result<(), EngineError> {
        log::debug!("Rendering frame {}", self.frame_count);
        // Placeholder rendering logic
        Ok(())
    }

    fn handle_input(&mut self, event: &WindowEvent) {
        log::debug!("Handling input event: {event:?}");
    }

    fn get_rendered_frame_data(&self) -> Option<Vec<u8>> {
        if self.is_headless {
            // Return placeholder RGBA data using the actual resolution from args
            let size = (self.width * self.height * 4) as usize;
            Some(
                vec![
                    255, 0, 0, 255, 0, 255, 0, 255, 0, 0, 255, 255, 255, 255, 255, 255,
                ]
                .into_iter()
                .cycle()
                .take(size)
                .collect(),
            )
        } else {
            None
        }
    }
}

/// Real-time rendering engine implementation
pub struct RealTimeEngine {
    renderer: Renderer,
    scene: Scene,
    is_headless: bool,
    frame_count: u32,
    width: u32,
    height: u32,
}

impl RealTimeEngine {
<<<<<<< HEAD
    async fn new_impl(window_handle: Option<&Window>, args: &Args) -> Result<Self, EngineError> {
=======
    async fn new_impl(
        window_handle: Option<&Window>,
        gltf_path: &str,
        width: u32,
        height: u32,
    ) -> Result<Self, EngineError> {
>>>>>>> 097ae6ca
        log::info!(
            "Creating real-time engine (headless: {}, {}x{})",
            window_handle.is_none(),
            width,
            height
        );

        // Initialize graphics API with the specified resolution
        let graphics_api = WgpuGraphicsApi::new(window_handle, args.width, args.height)
            .await
            .map_err(|e| {
                EngineError::InitializationError(format!("Failed to create graphics API: {e}"))
            })?;

        // Create renderer with the specified configuration
        let mut renderer = Renderer::new(Box::new(graphics_api), args.samples);

        // Initialize renderer
        renderer.initialize().map_err(|e| {
            EngineError::InitializationError(format!("Failed to initialize renderer: {e}"))
        })?;

        // Set renderer size for headless mode
        if window_handle.is_none() {
            if let Err(e) = renderer.resize(width, height) {
                log::error!("Failed to resize renderer for headless mode: {e}");
            }
        }

        // Create scene
        let mut scene = Scene::new();

        // Try to load a GLTF file if available, otherwise create a GLTF-style test triangle
        let triangle_created = if std::path::Path::new(&args.gltf_path).exists() {
            log::info!("Loading triangle from GLTF file: {}", args.gltf_path);
            match renderer.load_gltf_to_scene(&args.gltf_path, &mut scene) {
                Ok(()) => {
                    log::info!("Successfully loaded GLTF triangle");
                    true
                }
                Err(e) => {
                    log::warn!("Failed to load GLTF file ({e}), falling back to test triangle");
                    false
                }
            }
        } else {
            log::info!("GLTF file not found, using GLTF-style test triangle");
            false
        };

        // If GLTF loading failed or file not found, create a GLTF-style test triangle
        if !triangle_created {
            renderer
                .create_gltf_test_triangle(&mut scene)
                .map_err(|e| {
                    EngineError::InitializationError(format!(
                        "Failed to create GLTF test triangle: {e}"
                    ))
                })?;
        }

        Ok(RealTimeEngine {
            renderer,
            scene,
            is_headless: window_handle.is_none(),
            frame_count: 0,
            width,
            height,
        })
    }
}

impl Engine for RealTimeEngine {
<<<<<<< HEAD
    async fn new(window_handle: Option<&Window>, args: &Args) -> Result<Self, EngineError> {
        Self::new_impl(window_handle, args).await
=======
    async fn new(
        window_handle: Option<&Window>,
        gltf_path: &str,
        width: u32,
        height: u32,
    ) -> Result<Self, EngineError> {
        Self::new_impl(window_handle, gltf_path, width, height).await
>>>>>>> 097ae6ca
    }

    fn resize(&mut self, new_size: PhysicalSize<u32>) {
        log::debug!(
            "Real-time engine resize to {}x{}",
            new_size.width,
            new_size.height
        );
        if let Err(e) = self.renderer.resize(new_size.width, new_size.height) {
            log::error!("Failed to resize renderer: {e}");
        }
    }

    fn update(&mut self) {
        // Update scene
        self.scene.update(0.016); // Assuming 60 FPS
        self.frame_count += 1;
    }

    fn render(&mut self) -> Result<(), EngineError> {
        self.renderer
            .render(&self.scene)
            .map_err(|e| EngineError::RenderingError(format!("Render failed: {e}")))?;

        if self.frame_count % 60 == 0 {
            let stats = self.renderer.get_stats();
            log::debug!(
                "Rendered {} frames, {} passes",
                stats.frame_count,
                stats.render_passes
            );
        }

        Ok(())
    }

    fn handle_input(&mut self, event: &WindowEvent) {
        log::debug!("Real-time engine handling input: {event:?}");
        // Handle input events for camera movement, object interaction, etc.
    }

    fn get_rendered_frame_data(&self) -> Option<Vec<u8>> {
        if self.is_headless {
<<<<<<< HEAD
            // In a real implementation, this would capture the rendered frame
            // Use the renderer's actual surface size
            let (width, height) = self.renderer.graphics_api().surface_size();
            let size = (width * height * 4) as usize;
            Some(vec![128; size]) // Gray image with actual resolution
=======
            // Return properly sized frame data based on actual resolution
            let pixel_count = (self.width * self.height) as usize;
            let mut data = Vec::with_capacity(pixel_count * 4);

            // Generate a simple test pattern (colored triangle-like pattern)
            for y in 0..self.height {
                for x in 0..self.width {
                    let r = ((x as f32 / self.width as f32) * 255.0) as u8;
                    let g = ((y as f32 / self.height as f32) * 255.0) as u8;
                    let b = 128;
                    let a = 255;
                    data.extend_from_slice(&[r, g, b, a]);
                }
            }

            Some(data)
>>>>>>> 097ae6ca
        } else {
            None
        }
    }
}<|MERGE_RESOLUTION|>--- conflicted
+++ resolved
@@ -30,13 +30,7 @@
     /// Create a new engine instance
     fn new(
         window_handle: Option<&Window>,
-<<<<<<< HEAD
         args: &Args,
-=======
-        gltf_path: &str,
-        width: u32,
-        height: u32,
->>>>>>> 097ae6ca
     ) -> impl std::future::Future<Output = Result<Self, EngineError>>
     where
         Self: Sized;
@@ -66,29 +60,16 @@
 }
 
 impl Engine for PlaceholderEngine {
-<<<<<<< HEAD
     async fn new(window_handle: Option<&Window>, args: &Args) -> Result<Self, EngineError> {
-=======
-    async fn new(
-        _window_handle: Option<&Window>,
-        _gltf_path: &str,
-        _width: u32,
-        _height: u32,
-    ) -> Result<Self, EngineError> {
->>>>>>> 097ae6ca
         log::info!(
             "Creating placeholder engine (headless: {})",
             _window_handle.is_none()
         );
         Ok(PlaceholderEngine {
             frame_count: 0,
-<<<<<<< HEAD
             is_headless: window_handle.is_none(),
             width: args.width,
             height: args.height,
-=======
-            is_headless: _window_handle.is_none(),
->>>>>>> 097ae6ca
         })
     }
 
@@ -143,16 +124,7 @@
 }
 
 impl RealTimeEngine {
-<<<<<<< HEAD
     async fn new_impl(window_handle: Option<&Window>, args: &Args) -> Result<Self, EngineError> {
-=======
-    async fn new_impl(
-        window_handle: Option<&Window>,
-        gltf_path: &str,
-        width: u32,
-        height: u32,
-    ) -> Result<Self, EngineError> {
->>>>>>> 097ae6ca
         log::info!(
             "Creating real-time engine (headless: {}, {}x{})",
             window_handle.is_none(),
@@ -226,18 +198,8 @@
 }
 
 impl Engine for RealTimeEngine {
-<<<<<<< HEAD
     async fn new(window_handle: Option<&Window>, args: &Args) -> Result<Self, EngineError> {
         Self::new_impl(window_handle, args).await
-=======
-    async fn new(
-        window_handle: Option<&Window>,
-        gltf_path: &str,
-        width: u32,
-        height: u32,
-    ) -> Result<Self, EngineError> {
-        Self::new_impl(window_handle, gltf_path, width, height).await
->>>>>>> 097ae6ca
     }
 
     fn resize(&mut self, new_size: PhysicalSize<u32>) {
@@ -281,13 +243,6 @@
 
     fn get_rendered_frame_data(&self) -> Option<Vec<u8>> {
         if self.is_headless {
-<<<<<<< HEAD
-            // In a real implementation, this would capture the rendered frame
-            // Use the renderer's actual surface size
-            let (width, height) = self.renderer.graphics_api().surface_size();
-            let size = (width * height * 4) as usize;
-            Some(vec![128; size]) // Gray image with actual resolution
-=======
             // Return properly sized frame data based on actual resolution
             let pixel_count = (self.width * self.height) as usize;
             let mut data = Vec::with_capacity(pixel_count * 4);
@@ -304,7 +259,6 @@
             }
 
             Some(data)
->>>>>>> 097ae6ca
         } else {
             None
         }
