--- conflicted
+++ resolved
@@ -5,8 +5,7 @@
     scene::Scene,
 };
 
-#[test]
-<<<<<<< HEAD
+#[cfg(feature = "gpu-tests")]
 fn test_graphics_api_creation() {
     // Updated to provide required width and height parameters
     let graphics_api_result =
@@ -27,10 +26,7 @@
     }
 }
 
-#[test]
-=======
-#[cfg(feature = "gpu-tests")]
->>>>>>> 097ae6ca
+#[cfg(feature = "gpu-tests")]
 fn test_forward_renderpass_enabled() {
     // Test that the forward renderpass is properly enabled and configured
     // This test runs in headless mode to work in CI environments
@@ -100,8 +96,7 @@
     }
 }
 
-#[test]
-<<<<<<< HEAD
+#[cfg(feature = "gpu-tests")]
 fn test_renderer_with_custom_samples() {
     // Updated to provide required width and height parameters
     let graphics_api_result =
@@ -122,10 +117,7 @@
     }
 }
 
-#[test]
-=======
-#[cfg(feature = "gpu-tests")]
->>>>>>> 097ae6ca
+#[cfg(feature = "gpu-tests")]
 fn test_forward_renderpass_execution() {
     // Test that the forward renderpass can execute without errors
 
@@ -176,8 +168,7 @@
     }
 }
 
-#[test]
-<<<<<<< HEAD
+#[cfg(feature = "gpu-tests")]
 fn test_renderer_with_different_resolutions() {
     let test_resolutions = vec![(800, 600), (1920, 1080), (1024, 768)];
 
@@ -202,10 +193,7 @@
     }
 }
 
-#[test]
-=======
-#[cfg(feature = "gpu-tests")]
->>>>>>> 097ae6ca
+#[cfg(feature = "gpu-tests")]
 fn test_render_stats_with_forward_pass() {
     // Test that rendering stats properly reflect forward renderpass usage
 
@@ -254,8 +242,7 @@
     }
 }
 
-#[test]
-<<<<<<< HEAD
+#[cfg(feature = "gpu-tests")]
 fn test_renderer_sample_count_validation() {
     // Updated to provide required width and height parameters
     let graphics_api_result =
@@ -297,10 +284,7 @@
     }
 }
 
-#[test]
-=======
-#[cfg(feature = "gpu-tests")]
->>>>>>> 097ae6ca
+#[cfg(feature = "gpu-tests")]
 fn test_forward_renderpass_with_scene_content() {
     // Test that forward renderpass works with scene content
 
